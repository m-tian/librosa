#!/usr/bin/env python
# -*- coding: utf-8 -*-
'''Pitch-tracking and tuning estimation'''

import numpy as np

from . import audio
from . import time_frequency
from .spectrum import stft
from .pitch import estimate_tuning
from .. import cache
from .. import filters
from .. import util
from ..feature.utils import sync


@cache
def cqt(y, sr=22050, hop_length=512, fmin=None, n_bins=84,
        bins_per_octave=12, tuning=None, resolution=2, res_type='sinc_best',
        aggregate=None, norm=2, sparsity=0.01):
    '''Compute the constant-Q transform of an audio signal.

    This implementation is based on the recursive sub-sampling method
    described by [1]_.

    .. [1] Schoerkhuber, Christian, and Anssi Klapuri.
        "Constant-Q transform toolbox for music processing."
        7th Sound and Music Computing Conference, Barcelona, Spain. 2010.

    Examples
    --------
    >>> y, sr = librosa.load(librosa.util.example_audio_file())
    >>> C = librosa.cqt(y, sr=sr)
    >>> C
    array([[  3.985e-01,   4.696e-01, ...,   7.009e-04,   8.497e-04],
           [  1.135e+00,   1.220e+00, ...,   1.669e-03,   1.691e-03],
           ...,
           [  6.036e-04,   3.765e-02, ...,   3.100e-14,   0.000e+00],
           [  4.690e-04,   8.762e-02, ...,   1.995e-14,   0.000e+00]])

    >>> # Limit the frequency range
    >>> y, sr = librosa.load(librosa.util.example_audio_file())
    >>> C = librosa.cqt(y, sr=sr, fmin=librosa.note_to_hz('C3'),
                        n_bins=60)
    >>> C
    array([[  8.936e+01,   9.573e+01, ...,   1.333e-02,   1.443e-02],
           [  8.181e+01,   8.231e+01, ...,   2.552e-02,   2.147e-02],
           ...,
           [  2.791e-03,   2.463e-02, ...,   9.306e-04,   0.000e+00],
           [  2.687e-03,   1.446e-02, ...,   8.878e-04,   0.000e+00]])

    >>> # Use higher resolution
    >>> y, sr = librosa.load(librosa.util.example_audio_file())
    >>> C = librosa.cqt(y, sr=sr, fmin=librosa.note_to_hz('C3'),
                        n_bins=60 * 2, bins_per_octave=12 * 2)
    >>> C
    array([[  1.000e+02,   1.094e+02, ...,   8.701e-02,   8.098e-02],
           [  2.222e+02,   2.346e+02, ...,   5.625e-02,   4.770e-02],
           ...,
           [  5.177e-02,   1.710e-02, ...,   4.670e-03,   7.403e-12],
           [  1.981e-02,   2.721e-03, ...,   1.943e-03,   7.246e-12]])

    Parameters
    ----------
    y : np.ndarray [shape=(n,)]
        audio time series

    sr : int > 0 [scalar]
        sampling rate of `y`

    hop_length : int > 0 [scalar]
        number of samples between successive CQT columns.

    fmin : float > 0 [scalar]
        Minimum frequency. Defaults to C2 ~= 32.70 Hz

    n_bins : int > 0 [scalar]
        Number of frequency bins, starting at `fmin`

    bins_per_octave : int > 0 [scalar]
        Number of bins per octave

    tuning : None or float in `[-0.5, 0.5)`
        Tuning offset in fractions of a bin (cents).

        If `None`, tuning will be automatically estimated.

    resolution : float > 0
        Filter resolution factor. Larger values use longer windows.

    res_type : str
        Resampling type, see `librosa.core.resample` for details.

    aggregate : None or function
        Aggregation function for time-oversampling energy aggregation.
        By default, `np.mean`.  See `librosa.feature.sync`.

    norm : {inf, -inf, 0, float > 0}
        Type of norm to use for basis function normalization.
        See `librosa.util.normalize`.

    sparsity : float in [0, 1)
        Sparsify the CQT basis by discarding up to `sparsity`
        fraction of the energy in each basis.

        Set `sparsity=0` to disable sparsification.

    Returns
    -------
    CQT : np.ndarray [shape=(n_bins, t), dtype=np.float]
        Constant-Q energy for each frequency at each time.

    Raises
    ------
    ValueError
        If `hop_length < 2**(n_bins / bins_per_octvae)`

    See Also
    --------
    librosa.core.resample
    librosa.feature.sync
    librosa.util.normalize
    '''

    if fmin is None:
        # C2 by default
        fmin = time_frequency.note_to_hz('C2')

    if tuning is None:
        tuning = estimate_tuning(y=y, sr=sr)

    # First thing, get the fmin of the top octave
    freqs = time_frequency.cqt_frequencies(n_bins, fmin,
                                           bins_per_octave=bins_per_octave)

    fmin_top = freqs[-bins_per_octave]

    # Generate the basis filters
    basis, lengths = filters.constant_q(sr,
                                        fmin=fmin_top,
                                        n_bins=bins_per_octave,
                                        bins_per_octave=bins_per_octave,
                                        tuning=tuning,
                                        resolution=resolution,
                                        norm=norm,
                                        return_lengths=True)

    # FFT the filters
    max_filter_length = np.max(lengths)
    min_filter_length = np.min(lengths)

    n_fft = int(2.0**(np.ceil(np.log2(max_filter_length))))

<<<<<<< HEAD
    # FFT and retain only the non-negative frequencies
    fft_basis = np.fft.fft(basis, n=n_fft, axis=1)[:, :(n_fft / 2)+1]

    # normalize as in Parseval's relation
    fft_basis /= n_fft

    # Sparsify the basis
    fft_basis = util.sparsify_rows(fft_basis, quantile=sparsity)
=======
    # pad and center with respect to window of length n_fft
    for i in xrange(len(basis)):
        basis[i] = util.pad_center(basis[i], n_fft)
    basis = np.asarray(basis)

    # FFT the filters
    fft_basis = np.fft.fft(basis, n=n_fft, axis=1).conj()

    # Only need positive frequencies
    fft_basis = fft_basis[:,:(n_fft/2+1)]

    # Sparsify fft_basis
    fft_basis = util.sparsify(fft_basis)
>>>>>>> 072665e9

    n_octaves = int(np.ceil(float(n_bins) / bins_per_octave))

    # Make sure our hop is long enough to support the bottom octave
    if hop_length < 2**n_octaves:
        raise ValueError('Insufficient hop_length {:d} '
                         'for {:d} octaves'.format(hop_length, n_octaves))

<<<<<<< HEAD
=======
    def __variable_hop_response(my_y, target_hop):
        '''Compute the filter response with a target STFT hop.
        If the hop is too large (more than half the frame length),
        then over-sample at a smaller hop, and aggregate the results
        to the desired resolution.
        '''

        # If target_hop <= n_fft / 2:
        #   my_hop = target_hop
        # else:
        #   my_hop = target_hop * 2**(-k)

        zoom_factor = np.maximum(0,
                                 1 + np.ceil(np.log2(target_hop)
                                             - np.log2(min_filter_length)))
        zoom_factor = int(zoom_factor)

        my_hop = int(target_hop / (2**(zoom_factor)))

        assert my_hop > 0

        # Compute the STFT matrix. No window needed (ones=rectangular)
        D = stft(my_y, n_fft=n_fft, hop_length=my_hop,
                 window=np.ones)

        D = D.conj() # stft returns conjugate for some reason

        # And filter response energy
        my_cqt = np.abs(fft_basis.dot(D))

        if zoom_factor > 0:
            # We need to aggregate.  Generate the boundary frames
            bounds = list(np.arange(0, my_cqt.shape[1], 2**(zoom_factor)))
            my_cqt = sync(my_cqt, bounds, aggregate=aggregate)

        # normalize as in Parseval's relation
        my_cqt /= n_fft

        return my_cqt

>>>>>>> 072665e9
    cqt_resp = []

    my_y, my_sr, my_hop = y, sr, hop_length

    # Iterate down the octaves
    for _ in range(n_octaves):
        # Compute a dynamic hop based on n_fft
        my_cqt = __variable_hop_response(my_y, n_fft,
                                         my_hop,
                                         min_filter_length,
                                         fft_basis,
                                         aggregate)

        # Convolve
        cqt_resp.append(my_cqt)

        # Resample
        my_y = audio.resample(my_y, my_sr, my_sr/2.0, res_type=res_type)
        my_sr = my_sr / 2.0
        my_hop = int(my_hop / 2.0)

    # cleanup any framing errors at the boundaries
    max_col = min([x.shape[1] for x in cqt_resp])

    cqt_resp = np.vstack([x[:, :max_col] for x in cqt_resp][::-1])

    # Finally, clip out any bottom frequencies that we don't really want
    cqt_resp = cqt_resp[-n_bins:]

    # Transpose magic here to ensure column-contiguity
    return np.ascontiguousarray(cqt_resp.T).T


def __variable_hop_response(y, n_fft, hop_length, min_filter_length,
                            fft_basis, aggregate):
    '''Compute the filter response with a target STFT hop.
    If the hop is too large (more than half the frame length),
    then over-sample at a smaller hop, and aggregate the results
    to the desired resolution.
    '''

    # If target_hop <= n_fft / 2:
    #   my_hop = target_hop
    # else:
    #   my_hop = target_hop * 2**(-k)

    zoom_factor = np.ceil(np.log2(hop_length) - np.log2(min_filter_length))

    zoom_factor = 2**int(np.maximum(0, 1 + zoom_factor))

    # Compute the STFT matrix
    D = stft(y, n_fft=n_fft, hop_length=int(hop_length / zoom_factor))

    # And filter response energy
    my_cqt = np.abs(fft_basis.dot(D))

    if zoom_factor > 1:
        # We need to aggregate.  Generate the boundary frames
        bounds = np.arange(0, my_cqt.shape[1], zoom_factor, dtype=int)
        my_cqt = sync(my_cqt, bounds, aggregate=aggregate)

    return my_cqt<|MERGE_RESOLUTION|>--- conflicted
+++ resolved
@@ -143,15 +143,18 @@
                                         tuning=tuning,
                                         resolution=resolution,
                                         norm=norm,
+                                        pad=True,
                                         return_lengths=True)
 
     # FFT the filters
+    min_filter_length = np.min(lengths)
     max_filter_length = np.max(lengths)
-    min_filter_length = np.min(lengths)
-
+
+    # Round the max filter length up to the closest power of 2
     n_fft = int(2.0**(np.ceil(np.log2(max_filter_length))))
 
-<<<<<<< HEAD
+    basis = util.pad_center(basis, n_fft, axis=1)
+
     # FFT and retain only the non-negative frequencies
     fft_basis = np.fft.fft(basis, n=n_fft, axis=1)[:, :(n_fft / 2)+1]
 
@@ -160,21 +163,6 @@
 
     # Sparsify the basis
     fft_basis = util.sparsify_rows(fft_basis, quantile=sparsity)
-=======
-    # pad and center with respect to window of length n_fft
-    for i in xrange(len(basis)):
-        basis[i] = util.pad_center(basis[i], n_fft)
-    basis = np.asarray(basis)
-
-    # FFT the filters
-    fft_basis = np.fft.fft(basis, n=n_fft, axis=1).conj()
-
-    # Only need positive frequencies
-    fft_basis = fft_basis[:,:(n_fft/2+1)]
-
-    # Sparsify fft_basis
-    fft_basis = util.sparsify(fft_basis)
->>>>>>> 072665e9
 
     n_octaves = int(np.ceil(float(n_bins) / bins_per_octave))
 
@@ -183,49 +171,6 @@
         raise ValueError('Insufficient hop_length {:d} '
                          'for {:d} octaves'.format(hop_length, n_octaves))
 
-<<<<<<< HEAD
-=======
-    def __variable_hop_response(my_y, target_hop):
-        '''Compute the filter response with a target STFT hop.
-        If the hop is too large (more than half the frame length),
-        then over-sample at a smaller hop, and aggregate the results
-        to the desired resolution.
-        '''
-
-        # If target_hop <= n_fft / 2:
-        #   my_hop = target_hop
-        # else:
-        #   my_hop = target_hop * 2**(-k)
-
-        zoom_factor = np.maximum(0,
-                                 1 + np.ceil(np.log2(target_hop)
-                                             - np.log2(min_filter_length)))
-        zoom_factor = int(zoom_factor)
-
-        my_hop = int(target_hop / (2**(zoom_factor)))
-
-        assert my_hop > 0
-
-        # Compute the STFT matrix. No window needed (ones=rectangular)
-        D = stft(my_y, n_fft=n_fft, hop_length=my_hop,
-                 window=np.ones)
-
-        D = D.conj() # stft returns conjugate for some reason
-
-        # And filter response energy
-        my_cqt = np.abs(fft_basis.dot(D))
-
-        if zoom_factor > 0:
-            # We need to aggregate.  Generate the boundary frames
-            bounds = list(np.arange(0, my_cqt.shape[1], 2**(zoom_factor)))
-            my_cqt = sync(my_cqt, bounds, aggregate=aggregate)
-
-        # normalize as in Parseval's relation
-        my_cqt /= n_fft
-
-        return my_cqt
-
->>>>>>> 072665e9
     cqt_resp = []
 
     my_y, my_sr, my_hop = y, sr, hop_length
@@ -277,7 +222,8 @@
     zoom_factor = 2**int(np.maximum(0, 1 + zoom_factor))
 
     # Compute the STFT matrix
-    D = stft(y, n_fft=n_fft, hop_length=int(hop_length / zoom_factor))
+    D = stft(y, n_fft=n_fft, hop_length=int(hop_length / zoom_factor),
+             window=np.ones)
 
     # And filter response energy
     my_cqt = np.abs(fft_basis.dot(D))
